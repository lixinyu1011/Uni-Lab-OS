# config.py
"""
配置文件 - 包含所有配置信息和映射关系
"""
import os

# ==================== API 基础配置 ====================


# ==================== 完整的 Bioyond 配置 ====================
# BioyondCellWorkstation 默认配置（包含所有必需参数）
API_CONFIG = {
    # API 连接配置
    "api_host": os.getenv("BIOYOND_API_HOST", "http://172.16.11.219:44388"),
    "api_key": os.getenv("BIOYOND_API_KEY", "8A819E5C"),
    "timeout": int(os.getenv("BIOYOND_TIMEOUT", "30")),
    
    # 报送配置
    "report_token": os.getenv("BIOYOND_REPORT_TOKEN", "CHANGE_ME_TOKEN"),
    
    # HTTP 服务配置
<<<<<<< HEAD
    "HTTP_host": os.getenv("unilab_HTTP_HOST", "172.21.32.164"),  # HTTP服务监听地址（0.0.0.0 表示监听所有网络接口）
    "HTTP_port": int(os.getenv("unilab_HTTP_PORT", "8080")),
    
=======
    "HTTP_host": os.getenv("BIOYOND_HTTP_HOST", "0.0.0.0"),  # HTTP服务监听地址（0.0.0.0 表示监听所有网络接口）
    "HTTP_port": int(os.getenv("BIOYOND_HTTP_PORT", "8080")),
    "report_ip": os.getenv("BIOYOND_REPORT_IP", "172.21.32.172"),  # 报送给 Bioyond 的本机IP地址（留空则自动检测）
>>>>>>> e92d9339
    # 调试模式
    "debug_mode": False,
}

# 库位映射配置
WAREHOUSE_MAPPING = {
    "粉末加样头堆栈": {
        "uuid": "",
        "site_uuids": {
            "A01": "3a19da56-1379-20c8-5886-f7c4fbcb5733",
            "B01": "3a19da56-1379-2424-d751-fe6e94cef938",
            "C01": "3a19da56-1379-271c-03e3-6bdb590e395e",
            "D01": "3a19da56-1379-277f-2b1b-0d11f7cf92c6",
            "E01": "3a19da56-1379-2f1c-a15b-e01db90eb39a",
            "F01": "3a19da56-1379-3fa1-846b-088158ac0b3d",
            "G01": "3a19da56-1379-5aeb-d0cd-d3b4609d66e1",
            "H01": "3a19da56-1379-6077-8258-bdc036870b78",
            "I01": "3a19da56-1379-863b-a120-f606baf04617",
            "J01": "3a19da56-1379-8a74-74e5-35a9b41d4fd5",
            "K01": "3a19da56-1379-b270-b7af-f18773918abe",
            "L01": "3a19da56-1379-ba54-6d78-fd770a671ffc",
            "M01": "3a19da56-1379-c22d-c96f-0ceb5eb54a04",
            "N01": "3a19da56-1379-d64e-c6c5-c72ea4829888",
            "O01": "3a19da56-1379-d887-1a3c-6f9cce90f90e",
            "P01": "3a19da56-1379-e77d-0e65-7463b238a3b9",
            "Q01": "3a19da56-1379-edf6-1472-802ddb628774",
            "R01": "3a19da56-1379-f281-0273-e0ef78f0fd97",
            "S01": "3a19da56-1379-f924-7f68-df1fa51489f4",
            "T01": "3a19da56-1379-ff7c-1745-07e200b44ce2"
        }
    }
}

# 物料类型配置
MATERIAL_TYPE_MAPPINGS = {
<<<<<<< HEAD
"20ml分液瓶": ("YB_6x20ml_DispensingVialCarrier", "3a14196e-5dfe-6e21-0c79-fe2036d052c4"),
=======
    "烧杯": ("BIOYOND_PolymerStation_1FlaskCarrier", "3a14196b-24f2-ca49-9081-0cab8021bf1a"),
    "试剂瓶": ("BIOYOND_PolymerStation_1BottleCarrier", ""),
    "样品板": ("BIOYOND_PolymerStation_6StockCarrier", "3a14196e-b7a0-a5da-1931-35f3000281e9"),
    "分装板": ("BIOYOND_PolymerStation_6VialCarrier", "3a14196e-5dfe-6e21-0c79-fe2036d052c4"),
    "样品瓶": ("BIOYOND_PolymerStation_Solid_Stock", "3a14196a-cf7d-8aea-48d8-b9662c7dba94"),
    "90%分装小瓶": ("BIOYOND_PolymerStation_Solid_Vial", "3a14196c-cdcf-088d-dc7d-5cf38f0ad9ea"),
    "10%分装小瓶": ("BIOYOND_PolymerStation_Liquid_Vial", "3a14196c-76be-2279-4e22-7310d69aed68"),
    "20ml分液瓶": ("BIOYOND_PolymerStation_6x20ml_DispensingVialCarrier", "3a14196e-5dfe-6e21-0c79-fe2036d052c4"),
>>>>>>> e92d9339
    "100ml液体": ("BIOYOND_PolymerStation_100ml_Liquid_Bottle", "d37166b3-ecaa-481e-bd84-3032b795ba07"),
    "液": ("BIOYOND_PolymerStation_Liquid_Bottle", "3a190ca1-2add-2b23-f8e1-bbd348b7f790"),
    "高粘液": ("BIOYOND_PolymerStation_High_Viscosity_Liquid_Bottle", "abe8df30-563d-43d2-85e0-cabec59ddc16"),
    "加样头(大)": ("BIOYOND_PolymerStation_Large_Dispense_Head", "3a190ca0-b2f6-9aeb-8067-547e72c11469"),
    "5ml分液瓶板": ("BIOYOND_PolymerStation_6x5ml_DispensingVialCarrier", "3a192fa4-007d-ec7b-456e-2a8be7a13f23"),
    "5ml分液瓶": ("BIOYOND_PolymerStation_5ml_Dispensing_Vial", "3a192c2a-ebb7-58a1-480d-8b3863bf74f4"),
    "20ml分液瓶板": ("BIOYOND_PolymerStation_6x20ml_DispensingVialCarrier", "3a192fa4-47db-3449-162a-eaf8aba57e27"),
    "配液瓶(小)板": ("BIOYOND_PolymerStation_6x_SmallSolutionBottleCarrier", "3a190c8b-3284-af78-d29f-9a69463ad047"),
    "配液瓶(小)": ("BIOYOND_PolymerStation_Small_Solution_Bottle", "3a190c8c-fe8f-bf48-0dc3-97afc7f508eb"),
    "配液瓶(大)板": ("BIOYOND_PolymerStation_4x_LargeSolutionBottleCarrier", "53e50377-32dc-4781-b3c0-5ce45bc7dc27"),
    "配液瓶(大)": ("BIOYOND_PolymerStation_Large_Solution_Bottle", "19c52ad1-51c5-494f-8854-576f4ca9c6ca"),
    "加样头(大)板": ("BIOYOND_PolymerStation_6x_LargeDispenseHeadCarrier", "a8e714ae-2a4e-4eb9-9614-e4c140ec3f16"),
    "适配器块": ("BIOYOND_PolymerStation_AdapterBlock", "efc3bb32-d504-4890-91c0-b64ed3ac80cf"),
    "枪头盒": ("BIOYOND_PolymerStation_TipBox", "3a192c2e-20f3-a44a-0334-c8301839d0b3"),
    "枪头": ("BIOYOND_PolymerStation_Pipette_Tip", "b6196971-1050-46da-9927-333e8dea062d"),
<<<<<<< HEAD
    # YB信息
=======
>>>>>>> e92d9339
}

SOLID_LIQUID_MAPPINGS = {
    # 固体
    "LiDFOB": {
        "typeId": "3a190ca0-b2f6-9aeb-8067-547e72c11469",
        "code": "",
        "barCode": "",
        "name": "LiDFOB",
        "unit": "g",
        "parameters": "",
        "quantity": "2",
        "warningQuantity": "1",
        "details": []
    },
    # "LiPF6": {
    #     "typeId": "3a190ca0-b2f6-9aeb-8067-547e72c11469",
    #     "code": "",
    #     "barCode": "",
    #     "name": "LiPF6",
    #     "unit": "g",
    #     "parameters": "",
    #     "quantity": 2,
    #     "warningQuantity": 1,
    #     "details": []
    # },
    # "LiFSI": {
    #     "typeId": "3a190ca0-b2f6-9aeb-8067-547e72c11469",
    #     "code": "",
    #     "barCode": "",
    #     "name": "LiFSI",
    #     "unit": "g",
    #     "parameters": {"Density": "1.533"},
    #     "quantity": 2,
    #     "warningQuantity": 1,
    #     "details": [{}]
    # },
    # "DTC": {
    #     "typeId": "3a190ca0-b2f6-9aeb-8067-547e72c11469",
    #     "code": "",
    #     "barCode": "",
    #     "name": "DTC",
    #     "unit": "g",
    #     "parameters": {"Density": "1.533"},
    #     "quantity": 2,
    #     "warningQuantity": 1,
    #     "details": [{}]
    # },
    # "LiPO2F2": {
    #     "typeId": "3a190ca0-b2f6-9aeb-8067-547e72c11469",
    #     "code": "",
    #     "barCode": "",
    #     "name": "LiPO2F2",
    #     "unit": "g",
    #     "parameters": {"Density": "1.533"},
    #     "quantity": 2,
    #     "warningQuantity": 1,
    #     "details": [{}]
    # },
    # 液体
    # "SA": ("BIOYOND_PolymerStation_Solid_Stock", "3a190ca0-b2f6-9aeb-8067-547e72c11469"),
    # "EC": ("BIOYOND_PolymerStation_Solid_Stock", "3a190ca0-b2f6-9aeb-8067-547e72c11469"),
    # "VC": ("BIOYOND_PolymerStation_Solid_Stock", "3a190ca0-b2f6-9aeb-8067-547e72c11469"),
    # "AND": ("BIOYOND_PolymerStation_Solid_Stock", "3a190ca0-b2f6-9aeb-8067-547e72c11469"),
    # "HTCN": ("BIOYOND_PolymerStation_Solid_Stock", "3a190ca0-b2f6-9aeb-8067-547e72c11469"),
    # "DENE": ("BIOYOND_PolymerStation_Solid_Stock", "3a190ca0-b2f6-9aeb-8067-547e72c11469"),
    # "TMSP": ("BIOYOND_PolymerStation_Solid_Stock", "3a190ca0-b2f6-9aeb-8067-547e72c11469"),
    # "TMSB": ("BIOYOND_PolymerStation_Solid_Stock", "3a190ca0-b2f6-9aeb-8067-547e72c11469"),
    # "EP": ("BIOYOND_PolymerStation_Solid_Stock", "3a190ca0-b2f6-9aeb-8067-547e72c11469"),
    # "DEC": ("BIOYOND_PolymerStation_Solid_Stock", "3a190ca0-b2f6-9aeb-8067-547e72c11469"),
    # "EMC": ("BIOYOND_PolymerStation_Solid_Stock", "3a190ca0-b2f6-9aeb-8067-547e72c11469"),
    # "SN": ("BIOYOND_PolymerStation_Solid_Stock", "3a190ca0-b2f6-9aeb-8067-547e72c11469"),
    # "DMC": ("BIOYOND_PolymerStation_Solid_Stock", "3a190ca0-b2f6-9aeb-8067-547e72c11469"),
    # "FEC": ("BIOYOND_PolymerStation_Solid_Stock", "3a190ca0-b2f6-9aeb-8067-547e72c11469"),
}

WORKFLOW_MAPPINGS = {}

LOCATION_MAPPING = {}<|MERGE_RESOLUTION|>--- conflicted
+++ resolved
@@ -19,15 +19,9 @@
     "report_token": os.getenv("BIOYOND_REPORT_TOKEN", "CHANGE_ME_TOKEN"),
     
     # HTTP 服务配置
-<<<<<<< HEAD
-    "HTTP_host": os.getenv("unilab_HTTP_HOST", "172.21.32.164"),  # HTTP服务监听地址（0.0.0.0 表示监听所有网络接口）
-    "HTTP_port": int(os.getenv("unilab_HTTP_PORT", "8080")),
-    
-=======
     "HTTP_host": os.getenv("BIOYOND_HTTP_HOST", "0.0.0.0"),  # HTTP服务监听地址（0.0.0.0 表示监听所有网络接口）
     "HTTP_port": int(os.getenv("BIOYOND_HTTP_PORT", "8080")),
     "report_ip": os.getenv("BIOYOND_REPORT_IP", "172.21.32.172"),  # 报送给 Bioyond 的本机IP地址（留空则自动检测）
->>>>>>> e92d9339
     # 调试模式
     "debug_mode": False,
 }
@@ -63,9 +57,6 @@
 
 # 物料类型配置
 MATERIAL_TYPE_MAPPINGS = {
-<<<<<<< HEAD
-"20ml分液瓶": ("YB_6x20ml_DispensingVialCarrier", "3a14196e-5dfe-6e21-0c79-fe2036d052c4"),
-=======
     "烧杯": ("BIOYOND_PolymerStation_1FlaskCarrier", "3a14196b-24f2-ca49-9081-0cab8021bf1a"),
     "试剂瓶": ("BIOYOND_PolymerStation_1BottleCarrier", ""),
     "样品板": ("BIOYOND_PolymerStation_6StockCarrier", "3a14196e-b7a0-a5da-1931-35f3000281e9"),
@@ -74,7 +65,6 @@
     "90%分装小瓶": ("BIOYOND_PolymerStation_Solid_Vial", "3a14196c-cdcf-088d-dc7d-5cf38f0ad9ea"),
     "10%分装小瓶": ("BIOYOND_PolymerStation_Liquid_Vial", "3a14196c-76be-2279-4e22-7310d69aed68"),
     "20ml分液瓶": ("BIOYOND_PolymerStation_6x20ml_DispensingVialCarrier", "3a14196e-5dfe-6e21-0c79-fe2036d052c4"),
->>>>>>> e92d9339
     "100ml液体": ("BIOYOND_PolymerStation_100ml_Liquid_Bottle", "d37166b3-ecaa-481e-bd84-3032b795ba07"),
     "液": ("BIOYOND_PolymerStation_Liquid_Bottle", "3a190ca1-2add-2b23-f8e1-bbd348b7f790"),
     "高粘液": ("BIOYOND_PolymerStation_High_Viscosity_Liquid_Bottle", "abe8df30-563d-43d2-85e0-cabec59ddc16"),
@@ -90,10 +80,6 @@
     "适配器块": ("BIOYOND_PolymerStation_AdapterBlock", "efc3bb32-d504-4890-91c0-b64ed3ac80cf"),
     "枪头盒": ("BIOYOND_PolymerStation_TipBox", "3a192c2e-20f3-a44a-0334-c8301839d0b3"),
     "枪头": ("BIOYOND_PolymerStation_Pipette_Tip", "b6196971-1050-46da-9927-333e8dea062d"),
-<<<<<<< HEAD
-    # YB信息
-=======
->>>>>>> e92d9339
 }
 
 SOLID_LIQUID_MAPPINGS = {
