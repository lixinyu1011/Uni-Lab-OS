import json
import requests
from typing import List, Dict, Any
from unilabos.devices.workstation.bioyond_studio.station import BioyondWorkstation
from unilabos.devices.workstation.bioyond_studio.config import (
    WORKFLOW_STEP_IDS,
    WORKFLOW_TO_SECTION_MAP,
    ACTION_NAMES
)
from unilabos.devices.workstation.bioyond_studio.config import API_CONFIG


class BioyondReactionStation(BioyondWorkstation):
    """Bioyond反应站类
    
    继承自BioyondWorkstation，提供反应站特定的业务方法
    """
    
    def __init__(self, config: dict = None, deck=None, protocol_type=None, **kwargs):
        """初始化反应站
        
        Args:
            config: 配置字典，应包含workflow_mappings等配置
            deck: Deck对象
            protocol_type: 协议类型（由ROS系统传递，此处忽略）
            **kwargs: 其他可能的参数
        """
        if deck is None and config:
            deck = config.get('deck')
        
        print(f"BioyondReactionStation初始化 - config包含workflow_mappings: {'workflow_mappings' in (config or {})}")
        if config and 'workflow_mappings' in config:
            print(f"workflow_mappings内容: {config['workflow_mappings']}")
        
        super().__init__(bioyond_config=config, deck=deck)
        
        print(f"BioyondReactionStation初始化完成 - workflow_mappings: {self.workflow_mappings}")
        print(f"workflow_mappings长度: {len(self.workflow_mappings)}")

    # ==================== 工作流方法 ====================

    def reactor_taken_out(self):
        """反应器取出"""
        self.append_to_workflow_sequence('{"web_workflow_name": "reactor_taken_out"}')
        reactor_taken_out_params = {"param_values": {}}
        self.pending_task_params.append(reactor_taken_out_params)
        print(f"成功添加反应器取出工作流")
        print(f"当前队列长度: {len(self.pending_task_params)}")
        return json.dumps({"suc": True})

    def reactor_taken_in(
        self, 
        assign_material_name: str, 
        cutoff: str = "900000",
        temperature: float = -10.00
    ):
        """反应器放入
        
        Args:
            assign_material_name: 物料名称（不能为空）
            cutoff: 截止值/通量配置（需为有效数字字符串，默认 "900000"）
            temperature: 温度上限（°C，范围：-50.00 至 100.00）
        
        Returns:
            str: JSON 字符串，格式为 {"suc": True}
        
        Raises:
            ValueError: 若物料名称无效或 cutoff 格式错误
        """
        if not assign_material_name:
            raise ValueError("物料名称不能为空")
        try:
            float(cutoff)
        except ValueError:
            raise ValueError("cutoff 必须是有效的数字字符串")
        
        self.append_to_workflow_sequence('{"web_workflow_name": "reactor_taken_in"}')
        material_id = self.hardware_interface._get_material_id_by_name(assign_material_name)
        if material_id is None:
            raise ValueError(f"无法找到物料 {assign_material_name} 的 ID")

        if isinstance(temperature, str):
            temperature = float(temperature)

        step_id = WORKFLOW_STEP_IDS["reactor_taken_in"]["config"]
        reactor_taken_in_params = {
            "param_values": {
                step_id: {
                    ACTION_NAMES["reactor_taken_in"]["config"]: [
                        {"m": 0, "n": 3, "Key": "cutoff", "Value": cutoff},
                        {"m": 0, "n": 3, "Key": "assignMaterialName", "Value": material_id}
                    ],
                    ACTION_NAMES["reactor_taken_in"]["stirring"]: [
                        {"m": 0, "n": 3, "Key": "temperature", "Value": f"{temperature:.2f}"}
                    ]
                }
            }
        }

        self.pending_task_params.append(reactor_taken_in_params)
        print(f"成功添加反应器放入参数: material={assign_material_name}->ID:{material_id}, cutoff={cutoff}, temp={temperature:.2f}")
        print(f"当前队列长度: {len(self.pending_task_params)}")
        return json.dumps({"suc": True})

    def solid_feeding_vials(
        self, 
        material_id: str, 
        time: str = "0", 
        torque_variation: int = 1,
        assign_material_name: str = None, 
        temperature: float = 25.00
    ):
        """固体进料小瓶
        
        Args:
            material_id: 粉末类型ID
            time: 观察时间(分钟)
            torque_variation: 是否观察扭矩变化(int类型, 1=否, 2=是)
            assign_material_name: 物料名称(用于获取试剂瓶位ID)
            temperature: 温度上限(°C)
        """
        self.append_to_workflow_sequence('{"web_workflow_name": "Solid_feeding_vials"}')
        material_id_m = self.hardware_interface._get_material_id_by_name(assign_material_name) if assign_material_name else None

        if isinstance(temperature, str):
            temperature = float(temperature)

        feeding_step_id = WORKFLOW_STEP_IDS["solid_feeding_vials"]["feeding"]
        observe_step_id = WORKFLOW_STEP_IDS["solid_feeding_vials"]["observe"]
        
        solid_feeding_vials_params = {
            "param_values": {
                feeding_step_id: {
                    ACTION_NAMES["solid_feeding_vials"]["feeding"]: [
                        {"m": 0, "n": 3, "Key": "materialId", "Value": material_id},
                        {"m": 0, "n": 3, "Key": "assignMaterialName", "Value": material_id_m} if material_id_m else {}
                    ]
                },
                observe_step_id: {
                    ACTION_NAMES["solid_feeding_vials"]["observe"]: [
                        {"m": 1, "n": 0, "Key": "time", "Value": time},
                        {"m": 1, "n": 0, "Key": "torqueVariation", "Value": str(torque_variation)},
                        {"m": 1, "n": 0, "Key": "temperature", "Value": f"{temperature:.2f}"}
                    ]
                }
            }
        }

        self.pending_task_params.append(solid_feeding_vials_params)
        print(f"成功添加固体进料小瓶参数: material_id={material_id}, time={time}min, torque={torque_variation}, temp={temperature:.2f}°C")
        print(f"当前队列长度: {len(self.pending_task_params)}")
        return json.dumps({"suc": True})

    def liquid_feeding_vials_non_titration(
        self, 
        volume_formula: str,
        assign_material_name: str,
        titration_type: str = "1",
        time: str = "0",
        torque_variation: int = 1, 
        temperature: float = 25.00
    ):
        """液体进料小瓶(非滴定)
        
        Args:
            volume_formula: 分液公式(μL)
            assign_material_name: 物料名称
            titration_type: 是否滴定(1=滴定, 其他=非滴定)
            time: 观察时间(分钟)
            torque_variation: 是否观察扭矩变化(int类型, 1=否, 2=是)
            temperature: 温度(°C)
        """
        self.append_to_workflow_sequence('{"web_workflow_name": "Liquid_feeding_vials(non-titration)"}')
        material_id = self.hardware_interface._get_material_id_by_name(assign_material_name)
        if material_id is None:
            raise ValueError(f"无法找到物料 {assign_material_name} 的 ID")

        if isinstance(temperature, str):
            temperature = float(temperature)

        liquid_step_id = WORKFLOW_STEP_IDS["liquid_feeding_vials_non_titration"]["liquid"]
        observe_step_id = WORKFLOW_STEP_IDS["liquid_feeding_vials_non_titration"]["observe"]
        
        params = {
            "param_values": {
                liquid_step_id: {
                    ACTION_NAMES["liquid_feeding_vials_non_titration"]["liquid"]: [
                        {"m": 0, "n": 3, "Key": "volumeFormula", "Value": volume_formula},
                        {"m": 0, "n": 3, "Key": "assignMaterialName", "Value": material_id},
                        {"m": 0, "n": 3, "Key": "titrationType", "Value": titration_type}
                    ]
                },
                observe_step_id: {
                    ACTION_NAMES["liquid_feeding_vials_non_titration"]["observe"]: [
                        {"m": 1, "n": 0, "Key": "time", "Value": time},
                        {"m": 1, "n": 0, "Key": "torqueVariation", "Value": str(torque_variation)},
                        {"m": 1, "n": 0, "Key": "temperature", "Value": f"{temperature:.2f}"}
                    ]
                }
            }
        }

        self.pending_task_params.append(params)
        print(f"成功添加液体进料小瓶(非滴定)参数: volume={volume_formula}μL, material={assign_material_name}->ID:{material_id}")
        print(f"当前队列长度: {len(self.pending_task_params)}")
        return json.dumps({"suc": True})

    def liquid_feeding_solvents(
        self, 
        assign_material_name: str, 
        volume: str, 
        titration_type: str = "1",
        time: str = "360", 
        torque_variation: int = 2, 
        temperature: float = 25.00
    ):
        """液体进料-溶剂
        
        Args:
            assign_material_name: 物料名称
            volume: 分液量(μL)
            titration_type: 是否滴定
            time: 观察时间(分钟)
            torque_variation: 是否观察扭矩变化(int类型, 1=否, 2=是)
            temperature: 温度上限(°C)
        """
        self.append_to_workflow_sequence('{"web_workflow_name": "Liquid_feeding_solvents"}')
        material_id = self.hardware_interface._get_material_id_by_name(assign_material_name)
        if material_id is None:
            raise ValueError(f"无法找到物料 {assign_material_name} 的 ID")

        if isinstance(temperature, str):
            temperature = float(temperature)
        
        liquid_step_id = WORKFLOW_STEP_IDS["liquid_feeding_solvents"]["liquid"]
        observe_step_id = WORKFLOW_STEP_IDS["liquid_feeding_solvents"]["observe"]
        
        params = {
            "param_values": {
                liquid_step_id: {
                    ACTION_NAMES["liquid_feeding_solvents"]["liquid"]: [
                        {"m": 0, "n": 1, "Key": "titrationType", "Value": titration_type},
                        {"m": 0, "n": 1, "Key": "volume", "Value": volume},
                        {"m": 0, "n": 1, "Key": "assignMaterialName", "Value": material_id}
                    ]
                },
                observe_step_id: {
                    ACTION_NAMES["liquid_feeding_solvents"]["observe"]: [
                        {"m": 1, "n": 0, "Key": "time", "Value": time},
                        {"m": 1, "n": 0, "Key": "torqueVariation", "Value": str(torque_variation)},
                        {"m": 1, "n": 0, "Key": "temperature", "Value": f"{temperature:.2f}"}
                    ]
                }
            }
        }

        self.pending_task_params.append(params)
        print(f"成功添加液体进料溶剂参数: material={assign_material_name}->ID:{material_id}, volume={volume}μL")
        print(f"当前队列长度: {len(self.pending_task_params)}")
        return json.dumps({"suc": True})

    def liquid_feeding_titration(
        self, 
        volume_formula: str, 
        assign_material_name: str, 
        titration_type: str = "1",
        time: str = "90", 
        torque_variation: int = 2,
        temperature: float = 25.00
    ):
        """液体进料(滴定)
        
        Args:
            volume_formula: 分液公式(μL)
            assign_material_name: 物料名称
            titration_type: 是否滴定
            time: 观察时间(分钟)
            torque_variation: 是否观察扭矩变化(int类型, 1=否, 2=是)
            temperature: 温度(°C)
        """
        self.append_to_workflow_sequence('{"web_workflow_name": "Liquid_feeding(titration)"}')
        material_id = self.hardware_interface._get_material_id_by_name(assign_material_name)
        if material_id is None:
            raise ValueError(f"无法找到物料 {assign_material_name} 的 ID")

        if isinstance(temperature, str):
            temperature = float(temperature)

        liquid_step_id = WORKFLOW_STEP_IDS["liquid_feeding_titration"]["liquid"]
        observe_step_id = WORKFLOW_STEP_IDS["liquid_feeding_titration"]["observe"]

        params = {
            "param_values": {
                liquid_step_id: {
                    ACTION_NAMES["liquid_feeding_titration"]["liquid"]: [
                        {"m": 0, "n": 3, "Key": "volumeFormula", "Value": volume_formula},
                        {"m": 0, "n": 3, "Key": "titrationType", "Value": titration_type},
                        {"m": 0, "n": 3, "Key": "assignMaterialName", "Value": material_id}
                    ]
                },
                observe_step_id: {
                    ACTION_NAMES["liquid_feeding_titration"]["observe"]: [
                        {"m": 1, "n": 0, "Key": "time", "Value": time},
                        {"m": 1, "n": 0, "Key": "torqueVariation", "Value": str(torque_variation)},
                        {"m": 1, "n": 0, "Key": "temperature", "Value": f"{temperature:.2f}"}
                    ]
                }
            }
        }

        self.pending_task_params.append(params)
        print(f"成功添加液体进料滴定参数: volume={volume_formula}μL, material={assign_material_name}->ID:{material_id}")
        print(f"当前队列长度: {len(self.pending_task_params)}")
        return json.dumps({"suc": True})

    def liquid_feeding_beaker(
        self, 
        volume: str = "35000", 
        assign_material_name: str = "BAPP",
        time: str = "0", 
        torque_variation: int = 1, 
        titration_type: str = "1",
        temperature: float = 25.00
    ):
        """液体进料烧杯
        
        Args:
            volume: 分液量(μL)
            assign_material_name: 物料名称(试剂瓶位)
            time: 观察时间(分钟)
            torque_variation: 是否观察扭矩变化(int类型, 1=否, 2=是)
            titration_type: 是否滴定
            temperature: 温度上限(°C)
        """
        self.append_to_workflow_sequence('{"web_workflow_name": "liquid_feeding_beaker"}')
        material_id = self.hardware_interface._get_material_id_by_name(assign_material_name)
        if material_id is None:
            raise ValueError(f"无法找到物料 {assign_material_name} 的 ID")

        if isinstance(temperature, str):
            temperature = float(temperature)

        liquid_step_id = WORKFLOW_STEP_IDS["liquid_feeding_beaker"]["liquid"]
        observe_step_id = WORKFLOW_STEP_IDS["liquid_feeding_beaker"]["observe"]

        params = {
            "param_values": {
                liquid_step_id: {
                    ACTION_NAMES["liquid_feeding_beaker"]["liquid"]: [
                        {"m": 0, "n": 2, "Key": "volume", "Value": volume},
                        {"m": 0, "n": 2, "Key": "assignMaterialName", "Value": material_id},
                        {"m": 0, "n": 2, "Key": "titrationType", "Value": titration_type}
                    ]
                },
                observe_step_id: {
                    ACTION_NAMES["liquid_feeding_beaker"]["observe"]: [
                        {"m": 1, "n": 0, "Key": "time", "Value": time},
                        {"m": 1, "n": 0, "Key": "torqueVariation", "Value": str(torque_variation)},
                        {"m": 1, "n": 0, "Key": "temperature", "Value": f"{temperature:.2f}"}
                    ]
                }
            }
        }

        self.pending_task_params.append(params)
        print(f"成功添加液体进料烧杯参数: volume={volume}μL, material={assign_material_name}->ID:{material_id}")
        print(f"当前队列长度: {len(self.pending_task_params)}")
        return json.dumps({"suc": True})
    
    def drip_back(
        self,
        assign_material_name: str,
        volume: str,
        titration_type: str = "1",
        time: str = "90",
        torque_variation: int = 2,
        temperature: float = 25.00
    ):
        """滴回去
        
        Args:
            assign_material_name: 物料名称(液体种类)
            volume: 分液量(μL)
            titration_type: 是否滴定
            time: 观察时间(分钟)
            torque_variation: 是否观察扭矩变化(int类型, 1=否, 2=是)
            temperature: 温度(°C)
        """
        self.append_to_workflow_sequence('{"web_workflow_name": "drip_back"}')
        material_id = self.hardware_interface._get_material_id_by_name(assign_material_name)
        if material_id is None:
            raise ValueError(f"无法找到物料 {assign_material_name} 的 ID")

        if isinstance(temperature, str):
            temperature = float(temperature)

        liquid_step_id = WORKFLOW_STEP_IDS["drip_back"]["liquid"]
        observe_step_id = WORKFLOW_STEP_IDS["drip_back"]["observe"]

        params = {
            "param_values": {
                liquid_step_id: {
                    ACTION_NAMES["drip_back"]["liquid"]: [
                        {"m": 0, "n": 1, "Key": "titrationType", "Value": titration_type},
                        {"m": 0, "n": 1, "Key": "assignMaterialName", "Value": material_id},
                        {"m": 0, "n": 1, "Key": "volume", "Value": volume}
                    ]
                },
                observe_step_id: {
                    ACTION_NAMES["drip_back"]["observe"]: [
                        {"m": 1, "n": 0, "Key": "time", "Value": time},
                        {"m": 1, "n": 0, "Key": "torqueVariation", "Value": str(torque_variation)},
                        {"m": 1, "n": 0, "Key": "temperature", "Value": f"{temperature:.2f}"}
                    ]
                }
            }
        }

        self.pending_task_params.append(params)
        print(f"成功添加滴回去参数: material={assign_material_name}->ID:{material_id}, volume={volume}μL")
        print(f"当前队列长度: {len(self.pending_task_params)}")
        return json.dumps({"suc": True})

    # ==================== 工作流管理方法 ====================

    def get_workflow_sequence(self) -> List[str]:
        """获取当前工作流执行顺序
        
        Returns:
            工作流名称列表
        """
        id_to_name = {workflow_id: name for name, workflow_id in self.workflow_mappings.items()}
        workflow_names = []
        for workflow_id in self.workflow_sequence:
            workflow_name = id_to_name.get(workflow_id, workflow_id)
            workflow_names.append(workflow_name)
        print(f"工作流序列: {workflow_names}")
        return workflow_names

    def workflow_step_query(self, workflow_id: str) -> dict:
        """查询工作流步骤参数
        
        Args:
            workflow_id: 工作流ID
            
        Returns:
            工作流步骤参数字典
        """
        return self.hardware_interface.workflow_step_query(workflow_id)

    def create_order(self, json_str: str) -> dict:
        """创建订单
        
        Args:
            json_str: 订单参数的JSON字符串
            
        Returns:
            创建结果
        """
        return self.hardware_interface.create_order(json_str)

    # ==================== 工作流执行核心方法 ====================

    def process_web_workflows(self, web_workflow_json: str) -> List[Dict[str, str]]:
        """处理网页工作流列表
        
        Args:
            web_workflow_json: JSON 格式的网页工作流列表
            
        Returns:
            List[Dict[str, str]]: 包含工作流 ID 和名称的字典列表
        """
        try:
            web_workflow_data = json.loads(web_workflow_json)
            web_workflow_list = web_workflow_data.get("web_workflow_list", [])
            workflows_result = []
            for name in web_workflow_list:
                workflow_id = self.workflow_mappings.get(name, "")
                if not workflow_id:
                    print(f"警告：未找到工作流名称 {name} 对应的 ID")
                    continue
                workflows_result.append({"id": workflow_id, "name": name})
            print(f"process_web_workflows 输出: {workflows_result}")
            return workflows_result
        except json.JSONDecodeError as e:
            print(f"错误：无法解析 web_workflow_json: {e}")
            return []
        except Exception as e:
            print(f"错误：处理工作流失败: {e}")
            return []

    def process_and_execute_workflow(self, workflow_name: str, task_name: str) -> dict:
        """
        一站式处理工作流程：解析网页工作流列表，合并工作流(带参数)，然后发布任务
        
        Args:
            workflow_name: 合并后的工作流名称
            task_name: 任务名称
            
        Returns:
            任务创建结果
        """
        web_workflow_list = self.get_workflow_sequence()
        print(f"\n{'='*60}")
        print(f"📋 处理网页工作流列表: {web_workflow_list}")
        print(f"{'='*60}")
        
        web_workflow_json = json.dumps({"web_workflow_list": web_workflow_list})
        workflows_result = self.process_web_workflows(web_workflow_json)
        
        if not workflows_result:
            return self._create_error_result("处理网页工作流列表失败", "process_web_workflows")
        
        print(f"workflows_result 类型: {type(workflows_result)}")
        print(f"workflows_result 内容: {workflows_result}")
        
        workflows_with_params = self._build_workflows_with_parameters(workflows_result)
        
        merge_data = {
            "name": workflow_name,
            "workflows": workflows_with_params
        }
        
        # print(f"\n🔄 合并工作流（带参数），名称: {workflow_name}")
        merged_workflow = self.merge_workflow_with_parameters(json.dumps(merge_data))
        
        if not merged_workflow:
            return self._create_error_result("合并工作流失败", "merge_workflow_with_parameters")
        
        workflow_id = merged_workflow.get("subWorkflows", [{}])[0].get("id", "")
        # print(f"\n📤 使用工作流创建任务: {workflow_name} (ID: {workflow_id})")
        
        order_params = [{
            "orderCode": f"task_{self.hardware_interface.get_current_time_iso8601()}",
            "orderName": task_name,
            "workFlowId": workflow_id,
            "borderNumber": 1,
            "paramValues": {}
        }]
        
        result = self.create_order(json.dumps(order_params))
        
        if not result:
            return self._create_error_result("创建任务失败", "create_order")
        
        # 清空工作流序列和参数，防止下次执行时累积重复
        self.pending_task_params = []
<<<<<<< HEAD
        self.clear_workflows()  # 清空工作流序列，避免重复累积
=======
        self.clear_workflows()  
>>>>>>> 4e92a260
        
        # print(f"\n✅ 任务创建成功: {result}")
        # print(f"\n✅ 任务创建成功")
        print(f"{'='*60}\n")
        return json.dumps({"success": True, "result": result})

    def _build_workflows_with_parameters(self, workflows_result: list) -> list:
        """
        构建带参数的工作流列表
        
        Args:
            workflows_result: 处理后的工作流列表（应为包含 id 和 name 的字典列表）
            
        Returns:
            符合新接口格式的工作流参数结构
        """
        workflows_with_params = []
        total_params = 0
        successful_params = 0
        failed_params = []

        for idx, workflow_info in enumerate(workflows_result):
            if not isinstance(workflow_info, dict):
                print(f"错误：workflows_result[{idx}] 不是字典，而是 {type(workflow_info)}: {workflow_info}")
                continue
            workflow_id = workflow_info.get("id")
            if not workflow_id:
                print(f"警告：workflows_result[{idx}] 缺少 'id' 键")
                continue
            workflow_name = workflow_info.get("name", "")
            # print(f"\n🔧 处理工作流 [{idx}]: {workflow_name} (ID: {workflow_id})")
            
            if idx >= len(self.pending_task_params):
                # print(f"   ⚠️ 无对应参数，跳过")
                workflows_with_params.append({"id": workflow_id})
                continue
            
            param_data = self.pending_task_params[idx]
            param_values = param_data.get("param_values", {})
            if not param_values:
                # print(f"   ⚠️ 参数为空，跳过")
                workflows_with_params.append({"id": workflow_id})
                continue
            
            step_parameters = {}
            for step_id, actions_dict in param_values.items():
                # print(f"   📍 步骤ID: {step_id}")
                for action_name, param_list in actions_dict.items():
                    # print(f"      🔹 模块: {action_name}, 参数数量: {len(param_list)}")
                    if step_id not in step_parameters:
                        step_parameters[step_id] = {}
                    if action_name not in step_parameters[step_id]:
                        step_parameters[step_id][action_name] = []
                    for param_item in param_list:
                        param_key = param_item.get("Key", "")
                        param_value = param_item.get("Value", "")
                        total_params += 1
                        step_parameters[step_id][action_name].append({
                            "Key": param_key,
                            "DisplayValue": param_value
                        })
                        successful_params += 1
                        # print(f"         ✓ {param_key} = {param_value}")

            workflows_with_params.append({
                "id": workflow_id,
                "stepParameters": step_parameters
            })

        self._print_mapping_stats(total_params, successful_params, failed_params)
        return workflows_with_params

    def _print_mapping_stats(self, total: int, success: int, failed: list):
        """打印参数映射统计"""
        print(f"\n{'='*20} 参数映射统计 {'='*20}")
        print(f"📊 总参数数量: {total}")
        print(f"✅ 成功映射: {success}")
        print(f"❌ 映射失败: {len(failed)}")
        if not failed:
            print("🎉 成功映射所有参数！")
        else:
            print(f"⚠️ 失败的参数: {', '.join(failed)}")
        success_rate = (success/total*100) if total > 0 else 0
        print(f"📈 映射成功率: {success_rate:.1f}%")
        print("="*60)

    def _create_error_result(self, error_msg: str, step: str) -> str:
        """创建统一的错误返回格式"""
        print(f"❌ {error_msg}")
        return json.dumps({
            "success": False,
            "error": f"process_and_execute_workflow: {error_msg}",
            "method": "process_and_execute_workflow",
            "step": step
        })

    def merge_workflow_with_parameters(self, json_str: str) -> dict:
        """
        调用新接口：合并工作流并传递参数
        
        Args:
            json_str: JSON格式的字符串，包含:
                - name: 工作流名称
                - workflows: [{"id": "工作流ID", "stepParameters": {...}}]
                
        Returns:
            合并后的工作流信息
        """
        try:
            data = json.loads(json_str)
            
            # 在工作流名称后面添加时间戳，避免重复
            if "name" in data and data["name"]:
                timestamp = self.hardware_interface.get_current_time_iso8601().replace(":", "-").replace(".", "-")
                original_name = data["name"]
                data["name"] = f"{original_name}_{timestamp}"
                print(f"🕒 工作流名称已添加时间戳: {original_name} -> {data['name']}")
            
            request_data = {
                "apiKey": API_CONFIG["api_key"],
                "requestTime": self.hardware_interface.get_current_time_iso8601(),
                "data": data
            }
            print(f"\n📤 发送合并请求:")
            print(f"   工作流名称: {data.get('name')}")
            print(f"   子工作流数量: {len(data.get('workflows', []))}")
            
            # 打印完整的POST请求内容
            print(f"\n🔍 POST请求详细内容:")
            print(f"   URL: {self.hardware_interface.host}/api/lims/workflow/merge-workflow-with-parameters")
            print(f"   Headers: {{'Content-Type': 'application/json'}}")
            print(f"   Request Data:")
            print(f"   {json.dumps(request_data, indent=4, ensure_ascii=False)}")
            # 
            response = requests.post(
                f"{self.hardware_interface.host}/api/lims/workflow/merge-workflow-with-parameters",
                json=request_data,
                headers={"Content-Type": "application/json"},
                timeout=30
            )
            
            # # 打印响应详细内容
            # print(f"\n📥 POST响应详细内容:")
            # print(f"   状态码: {response.status_code}")
            # print(f"   响应头: {dict(response.headers)}")
            # print(f"   响应体: {response.text}")
            # # 
            try:
                result = response.json()
                # # 
                # print(f"\n📋 解析后的响应JSON:")
                # print(f"   {json.dumps(result, indent=4, ensure_ascii=False)}")
                # # 
            except json.JSONDecodeError:
                print(f"❌ 服务器返回非 JSON 格式响应: {response.text}")
                return None
            
            if result.get("code") == 1:
                print(f"✅ 工作流合并成功（带参数）")
                return result.get("data", {})
            else:
                error_msg = result.get('message', '未知错误')
                print(f"❌ 工作流合并失败: {error_msg}")
                return None
                
        except requests.exceptions.Timeout:
            print(f"❌ 合并工作流请求超时")
            return None
        except requests.exceptions.RequestException as e:
            print(f"❌ 合并工作流网络异常: {str(e)}")
            return None
        except json.JSONDecodeError as e:
            print(f"❌ 合并工作流响应解析失败: {str(e)}")
            return None
        except Exception as e:
            print(f"❌ 合并工作流异常: {str(e)}")
            return None

    def _validate_and_refresh_workflow_if_needed(self, workflow_name: str) -> bool:
        """验证工作流ID是否有效，如果无效则重新合并
        
        Args:
            workflow_name: 工作流名称
            
        Returns:
            bool: 验证或刷新是否成功
        """
        print(f"\n🔍 验证工作流ID有效性...")
        if not self.workflow_sequence:
            print(f"   ⚠️ 工作流序列为空，需要重新合并")
            return False
        first_workflow_id = self.workflow_sequence[0]
        try:
            structure = self.workflow_step_query(first_workflow_id)
            if structure:
                print(f"   ✅ 工作流ID有效")
                return True
            else:
                print(f"   ⚠️ 工作流ID已过期，需要重新合并")
                return False
        except Exception as e:
            print(f"   ❌ 工作流ID验证失败: {e}")
            print(f"   💡 将重新合并工作流")
            return False<|MERGE_RESOLUTION|>--- conflicted
+++ resolved
@@ -12,13 +12,13 @@
 
 class BioyondReactionStation(BioyondWorkstation):
     """Bioyond反应站类
-    
+
     继承自BioyondWorkstation，提供反应站特定的业务方法
     """
-    
+
     def __init__(self, config: dict = None, deck=None, protocol_type=None, **kwargs):
         """初始化反应站
-        
+
         Args:
             config: 配置字典，应包含workflow_mappings等配置
             deck: Deck对象
@@ -27,13 +27,13 @@
         """
         if deck is None and config:
             deck = config.get('deck')
-        
+
         print(f"BioyondReactionStation初始化 - config包含workflow_mappings: {'workflow_mappings' in (config or {})}")
         if config and 'workflow_mappings' in config:
             print(f"workflow_mappings内容: {config['workflow_mappings']}")
-        
+
         super().__init__(bioyond_config=config, deck=deck)
-        
+
         print(f"BioyondReactionStation初始化完成 - workflow_mappings: {self.workflow_mappings}")
         print(f"workflow_mappings长度: {len(self.workflow_mappings)}")
 
@@ -49,21 +49,21 @@
         return json.dumps({"suc": True})
 
     def reactor_taken_in(
-        self, 
-        assign_material_name: str, 
+        self,
+        assign_material_name: str,
         cutoff: str = "900000",
         temperature: float = -10.00
     ):
         """反应器放入
-        
+
         Args:
             assign_material_name: 物料名称（不能为空）
             cutoff: 截止值/通量配置（需为有效数字字符串，默认 "900000"）
             temperature: 温度上限（°C，范围：-50.00 至 100.00）
-        
+
         Returns:
             str: JSON 字符串，格式为 {"suc": True}
-        
+
         Raises:
             ValueError: 若物料名称无效或 cutoff 格式错误
         """
@@ -73,7 +73,7 @@
             float(cutoff)
         except ValueError:
             raise ValueError("cutoff 必须是有效的数字字符串")
-        
+
         self.append_to_workflow_sequence('{"web_workflow_name": "reactor_taken_in"}')
         material_id = self.hardware_interface._get_material_id_by_name(assign_material_name)
         if material_id is None:
@@ -103,15 +103,15 @@
         return json.dumps({"suc": True})
 
     def solid_feeding_vials(
-        self, 
-        material_id: str, 
-        time: str = "0", 
+        self,
+        material_id: str,
+        time: str = "0",
         torque_variation: int = 1,
-        assign_material_name: str = None, 
+        assign_material_name: str = None,
         temperature: float = 25.00
     ):
         """固体进料小瓶
-        
+
         Args:
             material_id: 粉末类型ID
             time: 观察时间(分钟)
@@ -127,7 +127,7 @@
 
         feeding_step_id = WORKFLOW_STEP_IDS["solid_feeding_vials"]["feeding"]
         observe_step_id = WORKFLOW_STEP_IDS["solid_feeding_vials"]["observe"]
-        
+
         solid_feeding_vials_params = {
             "param_values": {
                 feeding_step_id: {
@@ -152,16 +152,16 @@
         return json.dumps({"suc": True})
 
     def liquid_feeding_vials_non_titration(
-        self, 
+        self,
         volume_formula: str,
         assign_material_name: str,
         titration_type: str = "1",
         time: str = "0",
-        torque_variation: int = 1, 
+        torque_variation: int = 1,
         temperature: float = 25.00
     ):
         """液体进料小瓶(非滴定)
-        
+
         Args:
             volume_formula: 分液公式(μL)
             assign_material_name: 物料名称
@@ -180,7 +180,7 @@
 
         liquid_step_id = WORKFLOW_STEP_IDS["liquid_feeding_vials_non_titration"]["liquid"]
         observe_step_id = WORKFLOW_STEP_IDS["liquid_feeding_vials_non_titration"]["observe"]
-        
+
         params = {
             "param_values": {
                 liquid_step_id: {
@@ -206,16 +206,16 @@
         return json.dumps({"suc": True})
 
     def liquid_feeding_solvents(
-        self, 
-        assign_material_name: str, 
-        volume: str, 
+        self,
+        assign_material_name: str,
+        volume: str,
         titration_type: str = "1",
-        time: str = "360", 
-        torque_variation: int = 2, 
+        time: str = "360",
+        torque_variation: int = 2,
         temperature: float = 25.00
     ):
         """液体进料-溶剂
-        
+
         Args:
             assign_material_name: 物料名称
             volume: 分液量(μL)
@@ -231,10 +231,10 @@
 
         if isinstance(temperature, str):
             temperature = float(temperature)
-        
+
         liquid_step_id = WORKFLOW_STEP_IDS["liquid_feeding_solvents"]["liquid"]
         observe_step_id = WORKFLOW_STEP_IDS["liquid_feeding_solvents"]["observe"]
-        
+
         params = {
             "param_values": {
                 liquid_step_id: {
@@ -260,16 +260,16 @@
         return json.dumps({"suc": True})
 
     def liquid_feeding_titration(
-        self, 
-        volume_formula: str, 
-        assign_material_name: str, 
+        self,
+        volume_formula: str,
+        assign_material_name: str,
         titration_type: str = "1",
-        time: str = "90", 
+        time: str = "90",
         torque_variation: int = 2,
         temperature: float = 25.00
     ):
         """液体进料(滴定)
-        
+
         Args:
             volume_formula: 分液公式(μL)
             assign_material_name: 物料名称
@@ -314,16 +314,16 @@
         return json.dumps({"suc": True})
 
     def liquid_feeding_beaker(
-        self, 
-        volume: str = "35000", 
+        self,
+        volume: str = "35000",
         assign_material_name: str = "BAPP",
-        time: str = "0", 
-        torque_variation: int = 1, 
+        time: str = "0",
+        torque_variation: int = 1,
         titration_type: str = "1",
         temperature: float = 25.00
     ):
         """液体进料烧杯
-        
+
         Args:
             volume: 分液量(μL)
             assign_material_name: 物料名称(试剂瓶位)
@@ -366,7 +366,7 @@
         print(f"成功添加液体进料烧杯参数: volume={volume}μL, material={assign_material_name}->ID:{material_id}")
         print(f"当前队列长度: {len(self.pending_task_params)}")
         return json.dumps({"suc": True})
-    
+
     def drip_back(
         self,
         assign_material_name: str,
@@ -377,7 +377,7 @@
         temperature: float = 25.00
     ):
         """滴回去
-        
+
         Args:
             assign_material_name: 物料名称(液体种类)
             volume: 分液量(μL)
@@ -425,7 +425,7 @@
 
     def get_workflow_sequence(self) -> List[str]:
         """获取当前工作流执行顺序
-        
+
         Returns:
             工作流名称列表
         """
@@ -439,10 +439,10 @@
 
     def workflow_step_query(self, workflow_id: str) -> dict:
         """查询工作流步骤参数
-        
+
         Args:
             workflow_id: 工作流ID
-            
+
         Returns:
             工作流步骤参数字典
         """
@@ -450,10 +450,10 @@
 
     def create_order(self, json_str: str) -> dict:
         """创建订单
-        
+
         Args:
             json_str: 订单参数的JSON字符串
-            
+
         Returns:
             创建结果
         """
@@ -463,10 +463,10 @@
 
     def process_web_workflows(self, web_workflow_json: str) -> List[Dict[str, str]]:
         """处理网页工作流列表
-        
+
         Args:
             web_workflow_json: JSON 格式的网页工作流列表
-            
+
         Returns:
             List[Dict[str, str]]: 包含工作流 ID 和名称的字典列表
         """
@@ -492,11 +492,11 @@
     def process_and_execute_workflow(self, workflow_name: str, task_name: str) -> dict:
         """
         一站式处理工作流程：解析网页工作流列表，合并工作流(带参数)，然后发布任务
-        
+
         Args:
             workflow_name: 合并后的工作流名称
             task_name: 任务名称
-            
+
         Returns:
             任务创建结果
         """
@@ -504,32 +504,32 @@
         print(f"\n{'='*60}")
         print(f"📋 处理网页工作流列表: {web_workflow_list}")
         print(f"{'='*60}")
-        
+
         web_workflow_json = json.dumps({"web_workflow_list": web_workflow_list})
         workflows_result = self.process_web_workflows(web_workflow_json)
-        
+
         if not workflows_result:
             return self._create_error_result("处理网页工作流列表失败", "process_web_workflows")
-        
+
         print(f"workflows_result 类型: {type(workflows_result)}")
         print(f"workflows_result 内容: {workflows_result}")
-        
+
         workflows_with_params = self._build_workflows_with_parameters(workflows_result)
-        
+
         merge_data = {
             "name": workflow_name,
             "workflows": workflows_with_params
         }
-        
+
         # print(f"\n🔄 合并工作流（带参数），名称: {workflow_name}")
         merged_workflow = self.merge_workflow_with_parameters(json.dumps(merge_data))
-        
+
         if not merged_workflow:
             return self._create_error_result("合并工作流失败", "merge_workflow_with_parameters")
-        
+
         workflow_id = merged_workflow.get("subWorkflows", [{}])[0].get("id", "")
         # print(f"\n📤 使用工作流创建任务: {workflow_name} (ID: {workflow_id})")
-        
+
         order_params = [{
             "orderCode": f"task_{self.hardware_interface.get_current_time_iso8601()}",
             "orderName": task_name,
@@ -537,20 +537,16 @@
             "borderNumber": 1,
             "paramValues": {}
         }]
-        
+
         result = self.create_order(json.dumps(order_params))
-        
+
         if not result:
             return self._create_error_result("创建任务失败", "create_order")
-        
+
         # 清空工作流序列和参数，防止下次执行时累积重复
         self.pending_task_params = []
-<<<<<<< HEAD
         self.clear_workflows()  # 清空工作流序列，避免重复累积
-=======
-        self.clear_workflows()  
->>>>>>> 4e92a260
-        
+
         # print(f"\n✅ 任务创建成功: {result}")
         # print(f"\n✅ 任务创建成功")
         print(f"{'='*60}\n")
@@ -559,10 +555,10 @@
     def _build_workflows_with_parameters(self, workflows_result: list) -> list:
         """
         构建带参数的工作流列表
-        
+
         Args:
             workflows_result: 处理后的工作流列表（应为包含 id 和 name 的字典列表）
-            
+
         Returns:
             符合新接口格式的工作流参数结构
         """
@@ -581,19 +577,19 @@
                 continue
             workflow_name = workflow_info.get("name", "")
             # print(f"\n🔧 处理工作流 [{idx}]: {workflow_name} (ID: {workflow_id})")
-            
+
             if idx >= len(self.pending_task_params):
                 # print(f"   ⚠️ 无对应参数，跳过")
                 workflows_with_params.append({"id": workflow_id})
                 continue
-            
+
             param_data = self.pending_task_params[idx]
             param_values = param_data.get("param_values", {})
             if not param_values:
                 # print(f"   ⚠️ 参数为空，跳过")
                 workflows_with_params.append({"id": workflow_id})
                 continue
-            
+
             step_parameters = {}
             for step_id, actions_dict in param_values.items():
                 # print(f"   📍 步骤ID: {step_id}")
@@ -649,25 +645,25 @@
     def merge_workflow_with_parameters(self, json_str: str) -> dict:
         """
         调用新接口：合并工作流并传递参数
-        
+
         Args:
             json_str: JSON格式的字符串，包含:
                 - name: 工作流名称
                 - workflows: [{"id": "工作流ID", "stepParameters": {...}}]
-                
+
         Returns:
             合并后的工作流信息
         """
         try:
             data = json.loads(json_str)
-            
+
             # 在工作流名称后面添加时间戳，避免重复
             if "name" in data and data["name"]:
                 timestamp = self.hardware_interface.get_current_time_iso8601().replace(":", "-").replace(".", "-")
                 original_name = data["name"]
                 data["name"] = f"{original_name}_{timestamp}"
                 print(f"🕒 工作流名称已添加时间戳: {original_name} -> {data['name']}")
-            
+
             request_data = {
                 "apiKey": API_CONFIG["api_key"],
                 "requestTime": self.hardware_interface.get_current_time_iso8601(),
@@ -676,37 +672,37 @@
             print(f"\n📤 发送合并请求:")
             print(f"   工作流名称: {data.get('name')}")
             print(f"   子工作流数量: {len(data.get('workflows', []))}")
-            
+
             # 打印完整的POST请求内容
             print(f"\n🔍 POST请求详细内容:")
             print(f"   URL: {self.hardware_interface.host}/api/lims/workflow/merge-workflow-with-parameters")
             print(f"   Headers: {{'Content-Type': 'application/json'}}")
             print(f"   Request Data:")
             print(f"   {json.dumps(request_data, indent=4, ensure_ascii=False)}")
-            # 
+            #
             response = requests.post(
                 f"{self.hardware_interface.host}/api/lims/workflow/merge-workflow-with-parameters",
                 json=request_data,
                 headers={"Content-Type": "application/json"},
                 timeout=30
             )
-            
+
             # # 打印响应详细内容
             # print(f"\n📥 POST响应详细内容:")
             # print(f"   状态码: {response.status_code}")
             # print(f"   响应头: {dict(response.headers)}")
             # print(f"   响应体: {response.text}")
-            # # 
+            # #
             try:
                 result = response.json()
-                # # 
+                # #
                 # print(f"\n📋 解析后的响应JSON:")
                 # print(f"   {json.dumps(result, indent=4, ensure_ascii=False)}")
-                # # 
+                # #
             except json.JSONDecodeError:
                 print(f"❌ 服务器返回非 JSON 格式响应: {response.text}")
                 return None
-            
+
             if result.get("code") == 1:
                 print(f"✅ 工作流合并成功（带参数）")
                 return result.get("data", {})
@@ -714,7 +710,7 @@
                 error_msg = result.get('message', '未知错误')
                 print(f"❌ 工作流合并失败: {error_msg}")
                 return None
-                
+
         except requests.exceptions.Timeout:
             print(f"❌ 合并工作流请求超时")
             return None
@@ -730,10 +726,10 @@
 
     def _validate_and_refresh_workflow_if_needed(self, workflow_name: str) -> bool:
         """验证工作流ID是否有效，如果无效则重新合并
-        
+
         Args:
             workflow_name: 工作流名称
-            
+
         Returns:
             bool: 验证或刷新是否成功
         """
