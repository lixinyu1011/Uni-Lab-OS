import requests
from typing import List, Sequence, Optional, Union, Literal
from geometry_msgs.msg import Point
from pylabrobot.liquid_handling import LiquidHandler
from unilabos_msgs.msg import Resource

from pylabrobot.resources import (
    TipRack,
    Container,
    Coordinate,
)

from unilabos.ros.nodes.resource_tracker import DeviceNodeResourceTracker  # type: ignore
from .liquid_handler_abstract import LiquidHandlerAbstract

import json
from typing import Sequence, Optional, List, Union, Literal

class LiquidHandlerBiomek(LiquidHandlerAbstract):

    """
    Biomek液体处理器的实现类，继承自LiquidHandlerAbstract。
    该类用于处理Biomek液体处理器的特定操作。
    """

    def __init__(self, backend=None, deck=None, *args, **kwargs):
        super().__init__(backend, deck, *args, **kwargs)
        self._status = "Idle"  # 初始状态为 Idle
        self._success = False  # 初始成功状态为 False
        self._status_queue = kwargs.get("status_queue", None)  # 状态队列
        self.temp_protocol = {}
        self.py32_path = "/opt/py32"  # Biomek的Python 3.2路径
        self.aspirate_techniques = {
            'MC P300 high':{       
                            'Position': 'P1', 
                            'Height': -2.0, 
                            'Volume': '50', 
                            'liquidtype': 'Well Contents', 
                            'WellsX': 12, 
                            'LabwareClass': 'Matrix96_750uL', 
                            'AutoSelectPrototype': True, 
                            'ColsFirst': True, 
                            'CustomHeight': False, 
                            'DataSetPattern': False, 
                            'HeightFrom': 0, 
                            'LocalPattern': True, 
                            'Operation': 'Aspirate', 
                            'OverrideHeight': False, 
                            'Pattern': (True, True, True, True, True, True, True, True, True, True, True, True, True, True, True, True, True, True, True, True, True, True, True, True, True, True, True, True, True, True, True, True, True, True, True, True, True, True, True, True, True, True, True, True, True, True, True, True, True, True, True, True, True, True, True, True, True, True, True, True, True, True, True, True, True, True, True, True, True, True, True, True, True, True, True, True, True, True, True, True, True, True, True, True, True, True, True, True, True, True, True, True, True, True, True),
                            'Prototype': 'MC P300 High', 
                            'ReferencedPattern': '', 
                            'RowsFirst': False, 
                            'SectionExpression': '', 
                            'SelectionInfo': (1,), 
                            'SetMark': True, 
                            'Source': True, 
                            'StartAtMark': False, 
                            'StartAtSelection': True, 
                            'UseExpression': False},
            }
      
        self.dispense_techniques = {
            'MC P300 high':{       
                          'Position': 'P11', 
                          'Height': -2.0, 
                          'Volume': '50', 
                          'liquidtype': 'Tip Contents', 
                          'WellsX': 12, 
                          'LabwareClass': 'Matrix96_750uL', 
                          'AutoSelectPrototype': True, 
                          'ColsFirst': True, 
                          'CustomHeight': False, 
                          'DataSetPattern': False, 
                          'HeightFrom': 0, 
                          'LocalPattern': True, 
                          'Operation': 'Dispense', 
                          'OverrideHeight': False, 
                          'Pattern': (True, True, True, True, True, True, True, True, True, True, True, True, True, True, True, True, True, True, True, True, True, True, True, True, True, True, True, True, True, True, True, True, True, True, True, True, True, True, True, True, True, True, True, True, True, True, True, True, True, True, True, True, True, True, True, True, True, True, True, True, True, True, True, True, True, True, True, True, True, True, True, True, True, True, True, True, True, True, True, True, True, True, True, True, True, True, True, True, True, True, True, True, True, True, True, True), 
                          'Prototype': 'MC P300 High', 
                          'ReferencedPattern': '', 
                          'RowsFirst': False, 
                          'SectionExpression': '', 
                          'SelectionInfo': (1,), 
                          'SetMark': True, 
                          'Source': False, 
                          'StartAtMark': False, 
                          'StartAtSelection': True, 
                          'UseExpression': False}
        }


    @classmethod
    def deserialize(cls, data: dict, allow_marshal: bool = False) -> LiquidHandler:
        return LiquidHandler.deserialize(data, allow_marshal)


    def create_protocol(
        self,
        protocol_name: str,
        protocol_description: str,
        protocol_version: str,
        protocol_author: str,
        protocol_date: str,
        protocol_type: str,
        none_keys: List[str] = [],
    ):
        """
        创建一个新的协议。

        Args:
            protocol_name (str): 协议名称
            protocol_description (str): 协议描述
            protocol_version (str): 协议版本
            protocol_author (str): 协议作者
            protocol_date (str): 协议日期
            protocol_type (str): 协议类型
            none_keys (List[str]): 需要设置为None的键列表

        Returns:
            dict: 创建的协议字典
        """
        self.temp_protocol = {
            "meta": {
                "name": protocol_name,
                "description": protocol_description,
                "version": protocol_version,
                "author": protocol_author,
                "date": protocol_date,
                "type": protocol_type,
            },
            "labwares": [],
            "steps": [],
        }
        return self.temp_protocol

    def run_protocol(self):
        """
        执行创建的实验流程。
        工作站的完整执行流程是，
        从 create_protocol 开始，创建新的 method，
        随后执行 transfer_liquid 等操作向实验流程添加步骤，
        最后 run_protocol 执行整个方法。

        Returns:
            dict: 执行结果
        """
        #use popen or subprocess to create py32 process and communicate send the temp protocol to it
        if not self.temp_protocol:
            raise ValueError("No protocol created. Please create a protocol first.")

        # 模拟执行协议
        self._status = "Running"
        self._success = True
        # 在这里可以添加实际执行协议的逻辑

        response = requests.post("localhost:5000/api/protocols", json=self.temp_protocol)

    def create_resource(
        self,
        resource_tracker: DeviceNodeResourceTracker,
        resources: list[Resource],
        bind_parent_id: str,
        bind_location: dict[str, float],
        liquid_input_slot: list[int],
        liquid_type: list[str],
        liquid_volume: list[int],
        slot_on_deck: int,

    ):
        """
        创建一个新的资源。

        Args:
            device_id (str): 设备ID
            res_id (str): 资源ID
            class_name (str): 资源类名
            parent (str): 父级ID
            bind_locations (Point): 绑定位置
            liquid_input_slot (list[int]): 液体输入槽列表
            liquid_type (list[str]): 液体类型列表
            liquid_volume (list[int]): 液体体积列表
            slot_on_deck (int): 甲板上的槽位

        Returns:
            dict: 创建的资源字典
        """
        # TODO：需要对好接口，下面这个是临时的
        for resource in resources:
            res_id = resource.id
            class_name = resource.class_name
            parent = bind_parent_id
            bind_locations = Coordinate.from_point(resource.bind_location)
            liquid_input_slot = liquid_input_slot
            liquid_type = liquid_type
            liquid_volume = liquid_volume
            slot_on_deck = slot_on_deck

        resource = {
            "id": res_id,
            "class": class_name,
            "parent": parent,
            "bind_locations": bind_locations.to_dict(),
            "liquid_input_slot": liquid_input_slot,
            "liquid_type": liquid_type,
            "liquid_volume": liquid_volume,
            "slot_on_deck": slot_on_deck,
        }
        self.temp_protocol["labwares"].append(resource)
        return resource

    def transfer_liquid(
        self,
        sources: Sequence[Container],
        targets: Sequence[Container],
        tip_racks: Sequence[TipRack],
        *,
        use_channels: Optional[List[int]] = None,
        asp_vols: Union[List[float], float],
        dis_vols: Union[List[float], float],
        asp_flow_rates: Optional[List[Optional[float]]] = None,
        dis_flow_rates: Optional[List[Optional[float]]] = None,
        offsets: Optional[List[Coordinate]] = None,
        touch_tip: bool = False,
        liquid_height: Optional[List[Optional[float]]] = None,
        blow_out_air_volume: Optional[List[Optional[float]]] = None,
        spread: Literal["wide", "tight", "custom"] = "wide",
        is_96_well: bool = False,
        mix_stage: Optional[Literal["none", "before", "after", "both"]] = "none",
        mix_times: Optional[int] = None,
        mix_vol: Optional[int] = None,
        mix_rate: Optional[int] = None,
        mix_liquid_height: Optional[float] = None,
        delays: Optional[List[int]] = None,
        none_keys: List[str] = []
    ):

        transfer_params = {
            "Span8": False,
            "Pod": "Pod1",
            "items": {},                      
            "Wash": False,
            "Dynamic?": True,
            "AutoSelectActiveWashTechnique": False,
            "ActiveWashTechnique": "",
            "ChangeTipsBetweenDests": False,
            "ChangeTipsBetweenSources": False,
            "DefaultCaption": "",             
            "UseExpression": False,
            "LeaveTipsOn": False,
            "MandrelExpression": "",
            "Repeats": "1",
            "RepeatsByVolume": False,
            "Replicates": "1",
            "ShowTipHandlingDetails": False,
            "ShowTransferDetails": True,
            "Solvent": "Well Content",
            "Span8Wash": False,
            "Span8WashVolume": "2",
            "Span8WasteVolume": "1",
            "SplitVolume": False,
            "SplitVolumeCleaning": False,
            "Stop": "Destinations",
            "TipLocation": "BC1025F",
            "UseCurrentTips": False,    
            "UseDisposableTips": True,
            "UseFixedTips": False,
            "UseJIT": True,
            "UseMandrelSelection": True,
            "UseProbes": [True, True, True, True, True, True, True, True],
            "WashCycles": "1",
            "WashVolume": "110%",
            "Wizard": False
        }

        items: dict = {}
        for idx, (src, dst) in enumerate(zip(sources, targets)):
            items[str(idx)] = {
                "Source": str(src),
                "Destination": str(dst),
                "Volume": dis_vols[idx] 
            }
        transfer_params["items"] = items

        transfer_params["Solvent"] = "Water"
        TipLocation = tip_racks[0].name
        transfer_params["TipLocation"] = TipLocation

        if len(tip_racks) == 1:
                transfer_params['UseCurrentTips'] = True
        elif len(tip_racks) > 1:
            transfer_params["ChangeTipsBetweenDests"] = True

        self.temp_protocol["steps"].append(transfer_params)

        return 

    def transfer_biomek(
            self,
            source: str,
            target: str,
            tip_rack: str,
            volume: float,
            aspirate_techniques: str,
            dispense_techniques: str,
    ):
        """
        处理Biomek的液体转移操作。

        """
        items = []

        asp_params = self.aspirate_techniques.get(aspirate_techniques, {})
        dis_params = self.dispense_techniques.get(dispense_techniques, {})

        asp_params['Position'] = source
        dis_params['Position'] = target
        asp_params['Volume'] = str(volume)
        dis_params['Volume'] = str(volume)

        items.append(asp_params)
        items.append(dis_params)

        transfer_params = {
            "Span8": False,
            "Pod": "Pod1",
            "items": [],                      
            "Wash": False,
            "Dynamic?": True,
            "AutoSelectActiveWashTechnique": False,
            "ActiveWashTechnique": "",
            "ChangeTipsBetweenDests": True,
            "ChangeTipsBetweenSources": False,
            "DefaultCaption": "",             
            "UseExpression": False,
            "LeaveTipsOn": False,
            "MandrelExpression": "",
            "Repeats": "1",
            "RepeatsByVolume": False,
            "Replicates": "1",
            "ShowTipHandlingDetails": False,
            "ShowTransferDetails": True,
            "Solvent": "Water",
            "Span8Wash": False,
            "Span8WashVolume": "2",
            "Span8WasteVolume": "1",
            "SplitVolume": False,
            "SplitVolumeCleaning": False,
            "Stop": "Destinations",
            "TipLocation": "BC230",
            "UseCurrentTips": False,    
            "UseDisposableTips": False,
            "UseFixedTips": False,
            "UseJIT": True,
            "UseMandrelSelection": True,
            "UseProbes": [True, True, True, True, True, True, True, True],
            "WashCycles": "4",
            "WashVolume": "110%",
            "Wizard": False
        }
        transfer_params["items"] = items
        transfer_params["Solvent"] = 'Water'
        transfer_params["TipLocation"] = tip_rack
        self.temp_protocol["steps"].append(transfer_params)

        return 

    def move_biomek(
        self,
        source: str,
        target: str,
    ):
        """
        处理Biomek移动板子的操作。

        """

        move_params = {
            "Pod": "Pod1",
            "GripSide": "A1 near",
            "Source": source,
            "Target": target,
            "LeaveBottomLabware": False,
        }
        self.temp_protocol["steps"].append(move_params)

        return
    
    def incubation_biomek(
        self,
        time: int,
    ):
        """
        处理Biomek的孵育操作。
        """
        incubation_params = {
            "Message": "Paused",
            "Location": "the whole system",
            "Time": time,
            "Mode": "TimedResource"
        }
        self.temp_protocol["steps"].append(incubation_params)

        return
    
    def oscillation_biomek(
        self,
        rpm: int,
        time: int,
    ):
        """
        处理Biomek的振荡操作。
        """   
        oscillation_params = {
            'Device': 'OrbitalShaker0',
            'Parameters': (str(rpm), '2', str(time), 'CounterClockwise'), 
            'Command': 'Timed Shake'
        }
        self.temp_protocol["steps"].append(oscillation_params)

        return


if __name__ == "__main__":
    steps_info = ''' 
    {
      "steps": [
        {
          "step_number": 1,
          "operation": "transfer",
          "description": "转移PCR产物或酶促反应液至0.05ml 96孔板中",
          "parameters": {
            "source": "P1",
            "target": "P11",
            "tip_rack": "BC230",
            "volume": 50
          }
        },
        {
          "step_number": 2,
          "operation": "transfer",
          "description": "加入2倍体积Bind Beads BC至产物中",
          "parameters": {
            "source": "P2",
            "target": "P11",
            "tip_rack": "BC230",
            "volume": 100
          }
        },
        {
          "step_number": 3,
          "operation": "move_labware",
          "description": "移动P11至Orbital1用于振荡混匀",
          "parameters": {
            "source": "P11",
            "target": "Orbital1"
          }
        },
        {
          "step_number": 4,
          "operation": "oscillation",
          "description": "在Orbital1上振荡混匀Bind Beads BC与PCR产物（700-900rpm，300秒）",
          "parameters": {
            "rpm": 800,
            "time": 300
          }
        },
        {
          "step_number": 5,
          "operation": "move_labware",
          "description": "移动混匀后的板回P11",
          "parameters": {
            "source": "Orbital1",
            "target": "P11"
          }
        },
        {
          "step_number": 6,
          "operation": "move_labware",
          "description": "将P11移动到磁力架（P12）吸附3分钟",
          "parameters": {
            "source": "P11",
            "target": "P12"
          }
        },
        {
          "step_number": 7,
          "operation": "incubation",
          "description": "磁力架上室温静置3分钟完成吸附",
          "parameters": {
            "time": 180
          }
        },
        {
          "step_number": 8,
          "operation": "transfer",
          "description": "去除上清液至废液槽",
          "parameters": {
            "source": "P12",
            "target": "P22",
            "tip_rack": "BC230",
            "volume": 150
          }
        },
        {
          "step_number": 9,
          "operation": "transfer",
          "description": "加入300-500μl 75%乙醇清洗",
          "parameters": {
            "source": "P3",
            "target": "P12",
            "tip_rack": "BC230",
            "volume": 400
          }
        },
        {
          "step_number": 10,
          "operation": "move_labware",
          "description": "移动清洗板到Orbital1进行振荡",
          "parameters": {
            "source": "P12",
            "target": "Orbital1"
          }
        },
        {
          "step_number": 11,
          "operation": "oscillation",
          "description": "乙醇清洗液振荡混匀（700-900rpm, 45秒）",
          "parameters": {
            "rpm": 800,
            "time": 45
          }
        },
        {
          "step_number": 12,
          "operation": "move_labware",
          "description": "振荡后将板移回磁力架P12吸附",
          "parameters": {
            "source": "Orbital1",
            "target": "P12"
          }
        },
        {
          "step_number": 13,
          "operation": "incubation",
          "description": "吸附3分钟",
          "parameters": {
            "time": 180
          }
        },
        {
          "step_number": 14,
          "operation": "transfer",
          "description": "去除乙醇上清液至废液槽",
          "parameters": {
            "source": "P12",
            "target": "P22",
            "tip_rack": "BC230",
            "volume": 400
          }
        },
        {
          "step_number": 15,
          "operation": "transfer",
          "description": "第二次加入300-500μl 75%乙醇清洗",
          "parameters": {
            "source": "P3",
            "target": "P12",
            "tip_rack": "BC230",
            "volume": 400
          }
        },
        {
          "step_number": 16,
          "operation": "move_labware",
          "description": "再次移动清洗板到Orbital1振荡",
          "parameters": {
            "source": "P12",
            "target": "Orbital1"
          }
        },
        {
          "step_number": 17,
          "operation": "oscillation",
          "description": "再次乙醇清洗液振荡混匀（700-900rpm, 45秒）",
          "parameters": {
            "rpm": 800,
            "time": 45
          }
        },
        {
          "step_number": 18,
          "operation": "move_labware",
          "description": "振荡后板送回磁力架P12吸附",
          "parameters": {
            "source": "Orbital1",
            "target": "P12"
          }
        },
        {
          "step_number": 19,
          "operation": "incubation",
          "description": "再次吸附3分钟",
          "parameters": {
            "time": 180
          }
        },
        {
          "step_number": 20,
          "operation": "transfer",
          "description": "去除乙醇上清液至废液槽",
          "parameters": {
            "source": "P12",
            "target": "P22",
            "tip_rack": "BC230",
            "volume": 400
          }
        },
        {
          "step_number": 21,
          "operation": "incubation",
          "description": "空气干燥15分钟",
          "parameters": {
            "time": 900
          }
        },
        {
          "step_number": 22,
          "operation": "transfer",
          "description": "加30-50μl Elution Buffer洗脱",
          "parameters": {
            "source": "P4",
            "target": "P12",
            "tip_rack": "BC230",
            "volume": 40
          }
        },
        {
          "step_number": 23,
          "operation": "move_labware",
          "description": "移动到Orbital1振荡混匀（60秒）",
          "parameters": {
            "source": "P12",
            "target": "Orbital1"
          }
        },
        {
          "step_number": 24,
          "operation": "oscillation",
          "description": "Elution Buffer振荡混匀（700-900rpm, 60秒）",
          "parameters": {
            "rpm": 800,
            "time": 60
          }
        },
        {
          "step_number": 25,
          "operation": "move_labware",
          "description": "振荡后送回磁力架P12",
          "parameters": {
            "source": "Orbital1",
            "target": "P12"
          }
        },
        {
          "step_number": 26,
          "operation": "incubation",
          "description": "室温静置3分钟（洗脱反应）",
          "parameters": {
            "time": 180
          }
        },
        {
          "step_number": 27,
          "operation": "transfer",
          "description": "将上清液（DNA）转移到新板（P13）",
          "parameters": {
            "source": "P12",
            "target": "P13",
            "tip_rack": "BC230",
            "volume": 40
          }
        }
      ]
    }
    '''
<<<<<<< HEAD



labware_with_liquid = '''
    [    
        {
            "id": "Tip Rack BC230 on TL1",
            "parent": "deck",
            "slot_on_deck": "TL1",
            "class_name": "BC230",
            "liquid_type": [],
            "liquid_volume": [],
            "liquid_input_wells": []
        },
        {
            "id": "Tip Rack BC230 on TL2",
            "parent": "deck",
            "slot_on_deck": "TL2",
            "class_name": "BC230",
            "liquid_type": [],
            "liquid_volume": [],
            "liquid_input_wells": []  
        },
        {
            "id": "Tip Rack BC230 on TL3",
            "parent": "deck",
            "slot_on_deck": "TL3",
            "class_name": "BC230",
            "liquid_type": [],
            "liquid_volume": [],
            "liquid_input_wells": []
        },
        {
            "id": "Tip Rack BC230 on TL4",
            "parent": "deck",
            "slot_on_deck": "TL4",
            "class_name": "BC230",
            "liquid_type": [],
            "liquid_volume": [],
            "liquid_input_wells": []
        },
        {
            "id": "Tip Rack BC230 on TL5",
            "parent": "deck",
            "slot_on_deck": "TL5",
            "class_name": "BC230",
            "liquid_type": [],
            "liquid_volume": [],
            "liquid_input_wells": []
        },
        {
            "id": "Tip Rack BC230 on P5",
            "parent": "deck",
            "slot_on_deck": "P5",
            "class_name": "BC230",
            "liquid_type": [],
            "liquid_volume": [],
            "liquid_input_wells": []
        },
        {
            "id": "Tip Rack BC230 on P6",
            "parent": "deck",
            "slot_on_deck": "P6",
            "class_name": "BC230",
            "liquid_type": [],
            "liquid_volume": [],
            "liquid_input_wells": []
        },
        {
            "id": "Tip Rack BC230 on P15",
            "parent": "deck",
            "slot_on_deck": "P15",
            "class_name": "BC230",
            "liquid_type": [],
            "liquid_volume": [],
            "liquid_input_wells": []
        },
        {
            "id": "Tip Rack BC230 on P16",
            "parent": "deck",
            "slot_on_deck": "P16",
            "class_name": "BC230",
            "liquid_type": [],
            "liquid_volume": [],
            "liquid_input_wells": []
        },
        {
            "id": "stock plate on P1",
            "parent": "deck",
=======
    labware_with_liquid = '''
    [    {
            "id": "stock plate on P1",
            "parent": "deck",
>>>>>>> c7b9c6a8
            "slot_on_deck": "P1",
            "class_name": "nest_12_reservoir_15ml",
            "liquid_type": [
                "master_mix"
            ],
            "liquid_volume": [10000],
            "liquid_input_wells": [
                "A1"
            ]
        },
        {
<<<<<<< HEAD
            "id": "stock plate on P2",
            "parent": "deck",
            "slot_on_deck": "P2",
            "class_name": "nest_12_reservoir_15ml",
            "liquid_type": [
                "bind beads"
            ],
            "liquid_volume": [10000],
            "liquid_input_wells": [
                "A1"
            ]
        },
        {
            "id": "stock plate on P3",
            "parent": "deck",
            "slot_on_deck": "P3",
            "class_name": "nest_12_reservoir_15ml",
            "liquid_type": [
                "ethyl alcohol"
            ],
            "liquid_volume": [10000],
            "liquid_input_wells": [
                "A1"
            ]
        },
        {
            "id": "elution buffer on P4",
            "parent": "deck",
            "slot_on_deck": "P4",
            "class_name": "nest_12_reservoir_15ml",
            "liquid_type": [
                "elution buffer"
            ],
            "liquid_volume": [5000],
            "liquid_input_wells": [
                "A1"
            ]
        },
        {
            "id": "oscillation",
=======
            "id": "Tip Rack BC230 TL2",
>>>>>>> c7b9c6a8
            "parent": "deck",
            "slot_on_deck": "TL2",
            "class_name": "BC230",
            "liquid_type": [],
            "liquid_volume": [],
            "liquid_input_wells": []
        },
<<<<<<< HEAD
        {
            "id": "working plate on P11",
            "parent": "deck",
            "slot_on_deck": "P11",
            "class_name": "NEST 2ml Deep Well Plate",
            "liquid_type": [],
            "liquid_volume": [],
            "liquid_input_wells": []
        },
        {
            "id": "magnetics module on P12",
            "parent": "deck",
            "slot_on_deck": "P12",
            "class_name": "magnetics module",
            "liquid_type": [],
            "liquid_volume": [],
            "liquid_input_wells": []
        },
        {
            "id": "working plate on P13",
            "parent": "deck",
            "slot_on_deck": "P13",
            "class_name": "NEST 2ml Deep Well Plate",
            "liquid_type": [],
            "liquid_volume": [],
            "liquid_input_wells": []
        },
        {
            "id": "waste on P22",
            "parent": "deck",
            "slot_on_deck": "P22",
            "class_name": "nest_1_reservoir_195ml",
            "liquid_type": [],
            "liquid_volume": [],
            "liquid_input_wells": []
        }
    ]
    '''



handler = LiquidHandlerBiomek()

handler.temp_protocol = {
    "meta": {},
    "labwares": [],
    "steps": []
}

input_steps = json.loads(steps_info)
labwares = json.loads(labware_with_liquid)

for step in input_steps['steps']:
    operation = step['operation']
    parameters = step['parameters']

    if operation == 'transfer':
        handler.transfer_biomek(source=parameters['source'],
                                target=parameters['target'],
                                volume=parameters['volume'],
                                tip_rack=parameters['tip_rack'],
                                aspirate_techniques='MC P300 high',
                                dispense_techniques='MC P300 high')
    elif operation == 'move_labware':
        handler.move_biomek(source=parameters['source'],
                              target=parameters['target'])
    elif operation == 'oscillation':
        handler.oscillation_biomek(rpm=parameters['rpm'],
                                    time=parameters['time'])
    elif operation == 'incubation':
        handler.incubation_biomek(time=parameters['time'])
=======
            {
                "id": "Tip Rack BC230 TL2",
                "parent": "deck",
                "slot_on_deck": "TL2",
                "class_name": "BC230",
                "liquid_type": [],
                "liquid_volume": [],
                "liquid_input_wells": [
                ]
            },
                {
                "id": "Tip Rack BC230 on TL3",
                "parent": "deck",
                "slot_on_deck": "TL3",
                "class_name": "BC230",
                "liquid_type": [],
                "liquid_volume": [],
                "liquid_input_wells": [
                ]
            },
                {
                "id": "Tip Rack BC230 on TL4",
                "parent": "deck",
                "slot_on_deck": "TL4",
                "class_name": "BC230",
                "liquid_type": [],
                "liquid_volume": [],
                "liquid_input_wells": [
                ]
            },
                {
                "id": "Tip Rack BC230 on TL5",
                "parent": "deck",
                "slot_on_deck": "TL5",
                "class_name": "BC230",
                "liquid_type": [],
                "liquid_volume": [],
                "liquid_input_wells": [
                ]
            },
                    {
                "id": "Tip Rack BC230 on P5",
                "parent": "deck",
                "slot_on_deck": "P5",
                "class_name": "BC230",
                "liquid_type": [],
                "liquid_volume": [],
                "liquid_input_wells": [
                ]
            },
                        {
                "id": "Tip Rack BC230 on P6",
                "parent": "deck",
                "slot_on_deck": "P6",
                "class_name": "BC230",
                "liquid_type": [],
                "liquid_volume": [],
                "liquid_input_wells": [
                ]
            },
                            {
                "id": "Tip Rack BC230 on P7",
                "parent": "deck",
                "slot_on_deck": "P7",
                "class_name": "BC230",
                "liquid_type": [],
                "liquid_volume": [],
                "liquid_input_wells": [
                ]
            },
            {
                "id": "Tip Rack BC230 on P8",
                "parent": "deck",
                "slot_on_deck": "P8",
                "class_name": "BC230",
                "liquid_type": [],
                "liquid_volume": [],
                "liquid_input_wells": [
                ]
            },
                {
                "id": "Tip Rack BC230 P16",
                "parent": "deck",
                "slot_on_deck": "P16",
                "class_name": "BC230",
                "liquid_type": [],
                "liquid_volume": [],
                "liquid_input_wells": [
                ]
            },
            {
                "id": "stock plate on 4",
                "parent": "deck",
                "slot_on_deck": "P2",
                "class_name": "nest_12_reservoir_15ml",
                "liquid_type": [
                    "bind beads"
                ],
                "liquid_volume": [10000],
                "liquid_input_wells": [
                    "A1"
                ]
            },
                {
                "id": "stock plate on P2",
                "parent": "deck",
                "slot_on_deck": "P2",
                "class_name": "nest_12_reservoir_15ml",
                "liquid_type": [
                    "bind beads"
                ],
                "liquid_volume": [10000],
                "liquid_input_wells": [
                    "A1"
                ]
            },
                {
                "id": "stock plate on P3",
                "parent": "deck",
                "slot_on_deck": "P3",
                "class_name": "nest_12_reservoir_15ml",
                "liquid_type": [
                    "ethyl alcohol"
                ],
                "liquid_volume": [10000],
                "liquid_input_wells": [
                    "A1"
                ]
            },
        
                {
                "id": "oscillation",
                "parent": "deck",
                "slot_on_deck": "Orbital1",
                "class_name": "Orbital",
                "liquid_type": [],
                "liquid_volume": [],
                "liquid_input_wells": [
                ]
            },
                {
                "id": "working plate on P11",
                "parent": "deck",
                "slot_on_deck": "P11",
                "class_name": "NEST 2ml Deep Well Plate",
                "liquid_type": [
                ],
                "liquid_volume": [],
                "liquid_input_wells": [
                ]
            },
                    {
                "id": "magnetics module on P12",
                "parent": "deck",
                "slot_on_deck": "P12",
                "class_name": "magnetics module",
                "liquid_type": [],
                "liquid_volume": [],
                "liquid_input_wells": [
                ]
            },
                        {
                "id": "working plate on P13",
                "parent": "deck",
                "slot_on_deck": "P13",
                "class_name": "NEST 2ml Deep Well Plate",
                "liquid_type": [
                ],
                "liquid_volume": [],
                "liquid_input_wells": [
                ]
            },
                {
                "id": "waste on P22",
                "parent": "deck",
                "slot_on_deck": "P22",
                "class_name": "nest_1_reservoir_195ml",
                "liquid_type": [
                ],
                "liquid_volume": [],
                "liquid_input_wells": [
                ]
            }
        ]
        
        '''
    handler = LiquidHandlerBiomek()

    handler.temp_protocol = {
        "meta": {},
        "labwares": [],
        "steps": []
    }
>>>>>>> c7b9c6a8

    input_steps = json.loads(steps_info)
    labwares = json.loads(labware_with_liquid)

    for step in input_steps['steps']:
        operation = step['operation']
        parameters = step['parameters']

        if operation == 'transfer':
            handler.transfer_biomek(source=parameters['source'],
                                    target=parameters['target'],
                                    volume=parameters['volume'],
                                    tip_rack=parameters['tip_rack'],
                                    aspirate_techniques='MC P300 high',
                                    dispense_techniques='MC P300 high')
        elif operation == 'move_labware':
            handler.move_biomek(source=parameters['source'],
                                  target=parameters['target'])
        elif operation == 'oscillation':
            handler.oscillation_biomek(rpm=parameters['rpm'],
                                        time=parameters['time'])
        elif operation == 'incubation':
            handler.incubation_biomek(time=parameters['time'])

    print(json.dumps(handler.temp_protocol, indent=4))

<|MERGE_RESOLUTION|>--- conflicted
+++ resolved
@@ -683,7 +683,6 @@
       ]
     }
     '''
-<<<<<<< HEAD
 
 
 
@@ -773,12 +772,6 @@
         {
             "id": "stock plate on P1",
             "parent": "deck",
-=======
-    labware_with_liquid = '''
-    [    {
-            "id": "stock plate on P1",
-            "parent": "deck",
->>>>>>> c7b9c6a8
             "slot_on_deck": "P1",
             "class_name": "nest_12_reservoir_15ml",
             "liquid_type": [
@@ -790,7 +783,6 @@
             ]
         },
         {
-<<<<<<< HEAD
             "id": "stock plate on P2",
             "parent": "deck",
             "slot_on_deck": "P2",
@@ -831,17 +823,13 @@
         },
         {
             "id": "oscillation",
-=======
-            "id": "Tip Rack BC230 TL2",
->>>>>>> c7b9c6a8
-            "parent": "deck",
-            "slot_on_deck": "TL2",
-            "class_name": "BC230",
-            "liquid_type": [],
-            "liquid_volume": [],
-            "liquid_input_wells": []
-        },
-<<<<<<< HEAD
+            "parent": "deck",
+            "slot_on_deck": "Orbital1",
+            "class_name": "Orbital",
+            "liquid_type": [],
+            "liquid_volume": [],
+            "liquid_input_wells": []
+        },
         {
             "id": "working plate on P11",
             "parent": "deck",
@@ -884,230 +872,12 @@
 
 
 handler = LiquidHandlerBiomek()
-
-handler.temp_protocol = {
-    "meta": {},
-    "labwares": [],
-    "steps": []
-}
-
-input_steps = json.loads(steps_info)
-labwares = json.loads(labware_with_liquid)
-
-for step in input_steps['steps']:
-    operation = step['operation']
-    parameters = step['parameters']
-
-    if operation == 'transfer':
-        handler.transfer_biomek(source=parameters['source'],
-                                target=parameters['target'],
-                                volume=parameters['volume'],
-                                tip_rack=parameters['tip_rack'],
-                                aspirate_techniques='MC P300 high',
-                                dispense_techniques='MC P300 high')
-    elif operation == 'move_labware':
-        handler.move_biomek(source=parameters['source'],
-                              target=parameters['target'])
-    elif operation == 'oscillation':
-        handler.oscillation_biomek(rpm=parameters['rpm'],
-                                    time=parameters['time'])
-    elif operation == 'incubation':
-        handler.incubation_biomek(time=parameters['time'])
-=======
-            {
-                "id": "Tip Rack BC230 TL2",
-                "parent": "deck",
-                "slot_on_deck": "TL2",
-                "class_name": "BC230",
-                "liquid_type": [],
-                "liquid_volume": [],
-                "liquid_input_wells": [
-                ]
-            },
-                {
-                "id": "Tip Rack BC230 on TL3",
-                "parent": "deck",
-                "slot_on_deck": "TL3",
-                "class_name": "BC230",
-                "liquid_type": [],
-                "liquid_volume": [],
-                "liquid_input_wells": [
-                ]
-            },
-                {
-                "id": "Tip Rack BC230 on TL4",
-                "parent": "deck",
-                "slot_on_deck": "TL4",
-                "class_name": "BC230",
-                "liquid_type": [],
-                "liquid_volume": [],
-                "liquid_input_wells": [
-                ]
-            },
-                {
-                "id": "Tip Rack BC230 on TL5",
-                "parent": "deck",
-                "slot_on_deck": "TL5",
-                "class_name": "BC230",
-                "liquid_type": [],
-                "liquid_volume": [],
-                "liquid_input_wells": [
-                ]
-            },
-                    {
-                "id": "Tip Rack BC230 on P5",
-                "parent": "deck",
-                "slot_on_deck": "P5",
-                "class_name": "BC230",
-                "liquid_type": [],
-                "liquid_volume": [],
-                "liquid_input_wells": [
-                ]
-            },
-                        {
-                "id": "Tip Rack BC230 on P6",
-                "parent": "deck",
-                "slot_on_deck": "P6",
-                "class_name": "BC230",
-                "liquid_type": [],
-                "liquid_volume": [],
-                "liquid_input_wells": [
-                ]
-            },
-                            {
-                "id": "Tip Rack BC230 on P7",
-                "parent": "deck",
-                "slot_on_deck": "P7",
-                "class_name": "BC230",
-                "liquid_type": [],
-                "liquid_volume": [],
-                "liquid_input_wells": [
-                ]
-            },
-            {
-                "id": "Tip Rack BC230 on P8",
-                "parent": "deck",
-                "slot_on_deck": "P8",
-                "class_name": "BC230",
-                "liquid_type": [],
-                "liquid_volume": [],
-                "liquid_input_wells": [
-                ]
-            },
-                {
-                "id": "Tip Rack BC230 P16",
-                "parent": "deck",
-                "slot_on_deck": "P16",
-                "class_name": "BC230",
-                "liquid_type": [],
-                "liquid_volume": [],
-                "liquid_input_wells": [
-                ]
-            },
-            {
-                "id": "stock plate on 4",
-                "parent": "deck",
-                "slot_on_deck": "P2",
-                "class_name": "nest_12_reservoir_15ml",
-                "liquid_type": [
-                    "bind beads"
-                ],
-                "liquid_volume": [10000],
-                "liquid_input_wells": [
-                    "A1"
-                ]
-            },
-                {
-                "id": "stock plate on P2",
-                "parent": "deck",
-                "slot_on_deck": "P2",
-                "class_name": "nest_12_reservoir_15ml",
-                "liquid_type": [
-                    "bind beads"
-                ],
-                "liquid_volume": [10000],
-                "liquid_input_wells": [
-                    "A1"
-                ]
-            },
-                {
-                "id": "stock plate on P3",
-                "parent": "deck",
-                "slot_on_deck": "P3",
-                "class_name": "nest_12_reservoir_15ml",
-                "liquid_type": [
-                    "ethyl alcohol"
-                ],
-                "liquid_volume": [10000],
-                "liquid_input_wells": [
-                    "A1"
-                ]
-            },
-        
-                {
-                "id": "oscillation",
-                "parent": "deck",
-                "slot_on_deck": "Orbital1",
-                "class_name": "Orbital",
-                "liquid_type": [],
-                "liquid_volume": [],
-                "liquid_input_wells": [
-                ]
-            },
-                {
-                "id": "working plate on P11",
-                "parent": "deck",
-                "slot_on_deck": "P11",
-                "class_name": "NEST 2ml Deep Well Plate",
-                "liquid_type": [
-                ],
-                "liquid_volume": [],
-                "liquid_input_wells": [
-                ]
-            },
-                    {
-                "id": "magnetics module on P12",
-                "parent": "deck",
-                "slot_on_deck": "P12",
-                "class_name": "magnetics module",
-                "liquid_type": [],
-                "liquid_volume": [],
-                "liquid_input_wells": [
-                ]
-            },
-                        {
-                "id": "working plate on P13",
-                "parent": "deck",
-                "slot_on_deck": "P13",
-                "class_name": "NEST 2ml Deep Well Plate",
-                "liquid_type": [
-                ],
-                "liquid_volume": [],
-                "liquid_input_wells": [
-                ]
-            },
-                {
-                "id": "waste on P22",
-                "parent": "deck",
-                "slot_on_deck": "P22",
-                "class_name": "nest_1_reservoir_195ml",
-                "liquid_type": [
-                ],
-                "liquid_volume": [],
-                "liquid_input_wells": [
-                ]
-            }
-        ]
-        
-        '''
-    handler = LiquidHandlerBiomek()
 
     handler.temp_protocol = {
         "meta": {},
         "labwares": [],
         "steps": []
     }
->>>>>>> c7b9c6a8
 
     input_steps = json.loads(steps_info)
     labwares = json.loads(labware_with_liquid)
