--- conflicted
+++ resolved
@@ -116,11 +116,7 @@
           retention-days: 30
 
       - name: Upload to Anaconda.org (uni-lab organization)
-<<<<<<< HEAD
-        if: steps.should_build.outputs.should_build == 'true' && (github.event.inputs.upload_to_anaconda == 'true' || (github.ref == 'refs/heads/main' && github.event_name != 'pull_request'))
-=======
         if: github.event.inputs.upload_to_anaconda == 'true'
->>>>>>> e7b6b819
         run: |
           for package in $(find ./output -name "*.conda"); do
             echo "Uploading $package to uni-lab organization..."
